--- conflicted
+++ resolved
@@ -180,12 +180,7 @@
         for program in learn_unit_year['programs']:
             nb_students = len(program['enrollments'])
             for enrollments_by_pdf_page in chunks(program['enrollments'], STUDENTS_PER_PAGE):
-<<<<<<< HEAD
-                content.extend(_build_page_content(enrollments_by_pdf_page, learn_unit_year, nb_students, program,
-                                                   styles, justification_legend))
-=======
                 content.extend(_build_page_content(enrollments_by_pdf_page, learn_unit_year, nb_students, program, styles))
->>>>>>> 2f7d64d6
     return content
 
 
