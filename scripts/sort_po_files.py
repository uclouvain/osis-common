--- conflicted
+++ resolved
@@ -32,18 +32,13 @@
 
 import os
 
-
 key_keyword = "msgid"
 value_keyword = "msgstr"
 
-filename_to_be_sorted= "django.po"
+filename_to_be_sorted = "django.po"
 filename_sorted = "django_ordered.po"
 
-<<<<<<< HEAD
-dir_path = "./dissertation/locale/fr_BE/LC_MESSAGES/"
-=======
 dir_path = "./base/locale/fr_BE/LC_MESSAGES/"
->>>>>>> d41a5993
 
 
 # ******************************** MAIN FUNCTIONS *********************
@@ -53,13 +48,13 @@
     "filename_to_be_sorted".
     :param relative_dir_path: path of the directory containing the file to be sorted.
     """
-    with open(relative_dir_path+filename_to_be_sorted) as f:
+    with open(relative_dir_path + filename_to_be_sorted) as f:
         d, header = parse_file(f)
 
         list_keys = list(d.keys())
         list_keys.sort()
 
-    with open(relative_dir_path+filename_sorted, "w") as new_f:
+    with open(relative_dir_path + filename_sorted, "w") as new_f:
         header_to_file(header, new_f)
         dic_to_file(list_keys, d, new_f)
 
@@ -70,8 +65,7 @@
     :param old_file: file to be replaced
     :param new_file: file which replaced
     """
-    files_exist = os.path.isfile(old_file) and \
-                  os.path.isfile(new_file)
+    files_exist = os.path.isfile(old_file) and os.path.isfile(new_file)
     if not files_exist:
         return
     # Rename replace dst by src if dst exists
@@ -122,7 +116,6 @@
             Will return d = {"professional": "Professional}
         :param file: a .po object file.
         :param d:  a dictionary
-        :param last_line: current line of the file
         :return: A dictionary
     """
     for line in file:
@@ -139,7 +132,7 @@
 
 
 def header_to_file(header, f):
-    f.write(header);
+    f.write(header)
 
 
 def is_header_line(line):
@@ -151,8 +144,8 @@
     :return: a truth value if the line is header
     """
     prefixes = ["#", '"Project-Id-Version:', '"Report-Msgid-Bugs-To:', '"POT-Creation-Date:',
-              '"PO-Revision-Date:', '"Last-Translator:', '"Language-Team:', '"Language:',
-              '"MIME-Version:', '"Content-Type:', '"Content-Transfer-Encoding:', 'msgid ""',
+                '"PO-Revision-Date:', '"Last-Translator:', '"Language-Team:', '"Language:',
+                '"MIME-Version:', '"Content-Type:', '"Content-Transfer-Encoding:', 'msgid ""',
                 'msgstr ""']
 
     for prefix in prefixes:
@@ -170,7 +163,8 @@
     """
     msg = s.split(prefix)[1]
     msg = msg.strip('\n\r')
-    return msg+"\n"
+    return msg + "\n"
+
 
 # *********************** SORT AND REPLACE FILE *******************************
 
